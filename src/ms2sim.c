--- conflicted
+++ resolved
@@ -460,18 +460,14 @@
         for(site = 0; site < nseg; ++site) {
             for(pop=start=0; pop < n; ++pop) {
                 nderived = 0.0;
-<<<<<<< HEAD
                 for(seq=start;  seq < start + nsamples[pop]; ++seq) {
                     assert(seq < nseq);
-=======
-                for(int seq=start;  seq < start + nsamples[pop]; ++seq) {
->>>>>>> 636f8c47
                     if('1' == m[nseg*seq + site])
                         ++nderived;
                 }
                 start += nsamples[pop];
                 daf = nderived / ((double) nsamples[pop]);
-                printf(" %f", daf);
+                printf(" %lf", daf);
             }
             putchar('\n');
         }
