--- conflicted
+++ resolved
@@ -39,15 +39,12 @@
 #are moved from the y-axis onto the tree. This option is off by default.
 #
 #   legotree input.lgo --gentime 25 --text_size 18 --shrink True
-<<<<<<< HEAD
 #
 #Additionally you can use the --method flag to specify the type of shrink.
 #By default this is set to "log" and will take the natural log of the 
 #time in generations or years. Setting --method to "long" will shrink long 
 #branches near the root of the tree only.
 #
-=======
->>>>>>> 32001bbb
 #
 ##\image html figure_4.png
 #
@@ -254,13 +251,8 @@
 
 if __name__ == "__main__":
     arg_vals = {}
-<<<<<<< HEAD
     #target =  sys.argv[1]
     #print(target)
-=======
-    target =  sys.argv[1]
-    print(target)
->>>>>>> 32001bbb
     try:
         args = sys.argv[1:]
     except:
@@ -310,11 +302,7 @@
             show = True    
 
     for i in arg_vals.keys():
-<<<<<<< HEAD
         if i not in ['shrink','allmix','textsize','gentime','tlabels','show','method','lgo']:
-=======
-        if i not in ['shrink','allmix','textsize','gentime','tlabels','show']:
->>>>>>> 32001bbb
             print("Argument " + str(i) + " not understood")
 
     colors = ['#e6194b', '#3cb44b', '#4363d8', '#f58231', '#911eb4', '#46f0f0', '#f032e6', '#bcf60c', '#fabebe', '#008080', '#e6beff', '#9a6324', '#fffac8', '#800000', '#aaffc3', '#808000', '#ffd8b1', '#000075', '#808080', '#ffffff']
@@ -336,7 +324,6 @@
     ####shrink#####
     if shrink == True:
         for i in tree.pieces:
-<<<<<<< HEAD
             if method == "log":
                 if i.y != 0:
                     i.y = np.log(i.y)
@@ -348,17 +335,6 @@
                     plt.annotate(i.name +'  ' + str(int(i.time_label)),xy=[i.x+0.1,i.y],fontsize = text_size)
                 elif i in tree.tips and i.y !=0:
                     plt.annotate(str(int(i.time_label)),xy=[i.x+0.1,i.y],fontsize = text_size)
-=======
-            #if i.y != 0:
-            #    i.y = np.log(i.y)
-            if i.y > tree.adj_time:
-                i.time_label = i.y
-                i.y = tree.adj_time + 0.1*i.y
-            if i not in tree.mids and i not in tree.tips:
-                plt.annotate(i.name +'  ' + str(int(i.time_label)),xy=[i.x+0.1,i.y],fontsize = text_size)
-            elif i in tree.tips and i.y !=0:
-                plt.annotate(str(int(i.time_label)),xy=[i.x+0.1,i.y],fontsize = text_size)
->>>>>>> 32001bbb
             #elif i in tree.mids and i.name in tree.mixes.keys() and i.name not in tree.mixfrac.values():
             #    plt.annotate(str(int(i.time_label)),xy=[i.x+0.1,i.y],fontsize = text_size)
                 plt.yticks([])
