destination := $(HOME)/bin
global_destination := $(HOME)/group/bin
<<<<<<< HEAD
opt := -DNDEBUG -O3  -finline-functions  # For full optimization
#opt := -O0 -fno-inline-functions -rdynamic -DDEBUG     # For debugging
=======
#opt := -DNDEBUG -O3  -finline-functions  # For full optimization
opt := -O0 -fno-inline-functions -rdynamic -DDEBUG     # For debugging
>>>>>>> 64ff3b89
#opt := -O3  -finline-functions  # Optimization + debugging
#prof := -pg -rdynamic                    # For profiling
prof :=
incl := -I/usr/local/include -I/opt/local/include

targets := legosim legofit tabpat sitepat scrmpat daf raf numcores joinraf \
     raf2daf clic bepe
pytargets := diverg.py bootci.py flatfile.py axt2raf.py
tests := xzeroin xbinary

CC := gcc

# Flags to determine the warning messages issued by the compiler
warn := \
 -Wall \
 -Wcast-align \
 -Wcast-qual \
 -Wmissing-declarations \
 -Wmissing-prototypes \
 -Wnested-externs \
 -Wpointer-arith \
 -Wstrict-prototypes \
 -Wno-unused-parameter \
 -Wno-unused-function \
 -Wshadow \
 -Wundef \
 -Wwrite-strings

CFLAGS := -g -std=gnu99 $(warn) $(incl) $(opt) $(prof) $(osargs)

lib := -L/usr/local/lib -lgsl -lgslcblas -lpthread -lm

.c.o:
	$(CC) $(CFLAGS) $(incl) -c -o ${@F}  $<

all : $(targets)

test : $(tests)
	-./xbinary
	-./xzeroin
	@echo "ALL UNIT TESTS WERE COMPLETED."

LEGOSIM := legosim.o patprob.o gptree.o binary.o jobqueue.o misc.o parse.o \
  branchtab.o popnodetab.o lblndx.o tokenizer.o parstore.o parkeyval.o \
  popnode.o gene.o dprintf.o rngseed.o dtnorm.o tinyexpr.o
legosim : $(LEGOSIM)
	$(CC) $(CFLAGS) -o $@ $(LEGOSIM) $(lib)

LEGOFIT := legofit.o patprob.o gptree.o binary.o jobqueue.o misc.o \
  parse.o branchtab.o popnodetab.o lblndx.o tokenizer.o parstore.o \
  parkeyval.o popnode.o gene.o cost.o diffev.o dprintf.o rngseed.o \
  simsched.o dtnorm.o tinyexpr.o state.o pointbuff.o
legofit : $(LEGOFIT)
	$(CC) $(CFLAGS) -o $@ $(LEGOFIT) $(lib)

CLIC := clic.o misc.o hessian.o strdblstck.o
clic : $(CLIC)
	$(CC) $(CFLAGS) -o $@ $(CLIC) $(lib)

BEPE := bepe.o misc.o strdblstck.o
bepe : $(BEPE)
	$(CC) $(CFLAGS) -o $@ $(BEPE) $(lib)

TABPAT := tabpat.o misc.o binary.o lblndx.o parkeyval.o dafreader.o \
  tokenizer.o strint.o boot.o error.o
tabpat : $(TABPAT)
	$(CC) $(CFLAGS) -o $@ $(TABPAT) $(lib)

SITEPAT := sitepat.o misc.o binary.o lblndx.o parkeyval.o rafreader.o \
  tokenizer.o strint.o boot.o error.o
sitepat : $(SITEPAT)
	$(CC) $(CFLAGS) -o $@ $(SITEPAT) $(lib)

JOINRAF := joinraf.o rafreader.o error.o tokenizer.o misc.o
joinraf : $(JOINRAF)
	$(CC) $(CFLAGS) -o $@ $(JOINRAF) $(lib)

RAF2DAF := raf2daf.o rafreader.o error.o tokenizer.o misc.o
raf2daf : $(RAF2DAF)
	$(CC) $(CFLAGS) -o $@ $(RAF2DAF) $(lib)

SCRMPAT := scrmpat.o misc.o binary.o lblndx.o parkeyval.o scrmreader.o \
  tokenizer.o boot.o error.o
scrmpat : $(SCRMPAT)
	$(CC) $(CFLAGS) -o $@ $(SCRMPAT) $(lib)

DAF := daf.o misc.o
daf : $(DAF)
	$(CC) $(CFLAGS) -o $@ $(DAF) $(lib)

RAF := raf.o misc.o
raf : $(RAF)
	$(CC) $(CFLAGS) -o $@ $(RAF) $(lib)

NUMCORES := numcores.o misc.o
numcores : $(NUMCORES)
	$(CC) $(CFLAGS) -o $@ $(NUMCORES) $(lib)

zeroin.o : zeroin.h

TRY := try.o
try : $(TRY)
	$(CC) $(CFLAGS) -o $@ $(TRY) $(lib)

# Make dependencies file
depend : *.c *.h
	echo '#Automatically generated dependency info' > depend
	$(CC) -MM $(incl) *.c >> depend

clean :
	rm -f *.a *.o *~ gmon.out *.tmp $(targets) $(tests) core.* vgcore.*

install : $(targets) $(pytargets)
	cp -p $(pytargets) $(destination)
	cp $(targets) $(destination)

ginstall : $(targets) $(pytargets)
	cp -p $(pytargets) $(global_destination)
	cp $(targets) $(global_destination)

include depend

.SUFFIXES:
.SUFFIXES: .c .o<|MERGE_RESOLUTION|>--- conflicted
+++ resolved
@@ -1,12 +1,7 @@
 destination := $(HOME)/bin
 global_destination := $(HOME)/group/bin
-<<<<<<< HEAD
 opt := -DNDEBUG -O3  -finline-functions  # For full optimization
 #opt := -O0 -fno-inline-functions -rdynamic -DDEBUG     # For debugging
-=======
-#opt := -DNDEBUG -O3  -finline-functions  # For full optimization
-opt := -O0 -fno-inline-functions -rdynamic -DDEBUG     # For debugging
->>>>>>> 64ff3b89
 #opt := -O3  -finline-functions  # Optimization + debugging
 #prof := -pg -rdynamic                    # For profiling
 prof :=
